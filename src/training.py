import pandas as pd
from hmmlearn import hmm
from src.lab import read_chord_file
from src.audio import (
    convert_chromagram_to_dataframe,
    get_chromagram_from_file,
    extract_openl3_embeddings,
    synchronize_features,
)
from src.utils import annotate_chord_sequence, save_embeddings
from src.consts import COL_NAMES_NOTES

from src.hmm import (
    build_transition_probability_matrix,
    compute_initial_state_probabilities,
    filter_and_normalize_initial_probabilities,
    build_gaussian_hmm,
    extract_mean_and_covariance,
    get_hmm_predictions,
)

DEST_FOLDER = "lab_and_audio_files"
AUDIO_SUFFIX = ".mp3"


def get_song_chromagram(
    song_name: str, remove_percussive: bool = False, pool_to_beats: bool = False
) -> pd.DataFrame:
    song_path = f"{DEST_FOLDER}/{song_name}"
    lab_file_path = f"{song_path}.lab"
    audio_file_path = f"{song_path}{AUDIO_SUFFIX}"

    chords_annotation = read_chord_file(lab_file_path)
    chromagram = convert_chromagram_to_dataframe(
        *get_chromagram_from_file(audio_file_path, remove_percussive=remove_percussive),
        pool_to_beats=pool_to_beats,
    )
    annotate_chord_sequence(chromagram, chords_annotation)
    return chromagram


def get_song_features(
    song_name: str,
    remove_percussive: bool = False,
    pool_to_beats: bool = False,
    add_openl3: bool = False,
) -> pd.DataFrame:
    chromagram = get_song_chromagram(
        song_name, remove_percussive=remove_percussive, pool_to_beats=pool_to_beats
    )
    if not add_openl3:
        return chromagram

    song_path = f"{DEST_FOLDER}/{song_name}"
<<<<<<< HEAD
    audio_file_path = f"{song_path}.mp3"
    openl3_embeddings = extract_openl3_embeddings(audio_file_path)
    return synchronize_features(chromagram, openl3_embeddings)
=======
    openl3_embeddings = extract_openl3_embeddings(song_path)
    merged = synchronize_features(chromagram, openl3_embeddings)
    merged.fillna(0, inplace=True)
    return merged
>>>>>>> b1593688


def run_training_pipeline(
    songs_names: list[str], remove_percussive: bool = False, add_openl3: bool = False
) -> tuple[hmm.GaussianHMM, dict]:
    """
    train hmm over labeled audio files
    """
    chromagram = pd.concat(
        [
            get_song_features(
                song_name, remove_percussive=remove_percussive, add_openl3=add_openl3
            )
            for song_name in songs_names
        ],
        ignore_index=True,
    )

    # Select only numerical features for training
    feature_columns = [col for col in chromagram.columns if col not in ["predicted"]]

    # Ensure all training and prediction use the same features
    feature_matrix = chromagram[feature_columns]
    print(
        f"Training Feature Matrix Shape: {feature_matrix.shape}"
    )  # Expect (n_frames, n_features)

    mu_array, states_cov_matrices = extract_mean_and_covariance(feature_matrix)
    transition_matrix = build_transition_probability_matrix(feature_matrix)
    initial_state_probs = filter_and_normalize_initial_probabilities(
        compute_initial_state_probabilities(), transition_matrix
    )
    chord_numbers = range(len(mu_array.index.values))
    chords = mu_array.index.values
    ix_2_chord = {ix_: chord_str for ix_, chord_str in zip(chord_numbers, chords)}

    return (
        build_gaussian_hmm(
            initial_state_probs, transition_matrix, mu_array, states_cov_matrices
        ),
        ix_2_chord,
    )


def get_predictions(
    h_markov_model: hmm.GaussianHMM,
    chord_dict: dict,
    song_name: str,
    remove_percussive: bool = False,
    pool_to_beats: bool = False,
    add_openl3: bool = False,
) -> pd.DataFrame:
    """
    Generates chord predictions using the trained HMM.

    Args:
        h_markov_model (hmm.GaussianHMM): Trained HMM model.
        chord_dict (dict): Mapping of state indices to chord labels.
        song_name (str): Name of the song to process.
        remove_percussive (bool): Whether to remove percussive elements.
        pool_to_beats (bool): Whether to pool features over beats.
        add_openl3 (bool): Whether to include OpenL3 features.

    Returns:
        pd.DataFrame: DataFrame with start, end, true chord, and predicted chord.
    """
    # Extract all features
    chromagram = get_song_features(
        song_name,
        remove_percussive=remove_percussive,
        pool_to_beats=pool_to_beats,
        add_openl3=add_openl3,
    )

    # 🔹 Select only the feature columns (exclude non-feature columns)
    feature_columns = [
        col
        for col in chromagram.columns
        if col not in ["start", "end", "chord", "predicted"]
    ]

    # 🔹 Use all features (Chroma + OpenL3)
    feature_matrix = chromagram[feature_columns]

    print(
        f"Start Probabilities Shape: {h_markov_model.startprob_.shape}"
    )  # Expect (n_states,)
    print(
        f"Transition Matrix Shape: {h_markov_model.transmat_.shape}"
    )  # Expect (n_states, n_states)
    print(
        f"Feature Matrix Shape (X): {feature_matrix.shape}"
    )  # Expect (n_samples, n_features)
    print(
        f"Mean Vectors Shape (mu_array): {h_markov_model.means_.shape}"
    )  # Expect (n_states, n_features)

    # 🔹 Predict chord indices
    chord_ix_predictions = h_markov_model.predict(feature_matrix)

    # 🔹 Convert indices to chord names
    chord_str_predictions = get_hmm_predictions(chord_ix_predictions, chord_dict)

    # 🔹 Store predictions
    chromagram["predicted"] = chord_str_predictions

    # Return only the relevant columns
    return chromagram[["start", "end", "chord", "predicted"]]<|MERGE_RESOLUTION|>--- conflicted
+++ resolved
@@ -52,16 +52,10 @@
         return chromagram
 
     song_path = f"{DEST_FOLDER}/{song_name}"
-<<<<<<< HEAD
-    audio_file_path = f"{song_path}.mp3"
-    openl3_embeddings = extract_openl3_embeddings(audio_file_path)
-    return synchronize_features(chromagram, openl3_embeddings)
-=======
     openl3_embeddings = extract_openl3_embeddings(song_path)
     merged = synchronize_features(chromagram, openl3_embeddings)
     merged.fillna(0, inplace=True)
     return merged
->>>>>>> b1593688
 
 
 def run_training_pipeline(
