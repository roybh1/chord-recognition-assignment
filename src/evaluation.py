--- conflicted
+++ resolved
@@ -57,10 +57,6 @@
     overall_f1 = f1_score(all_y_true, all_y_pred, average="weighted")
     overall_precision = precision_score(all_y_true, all_y_pred, average="weighted")
     overall_recall = recall_score(all_y_true, all_y_pred, average="weighted")
-<<<<<<< HEAD
-
-=======
->>>>>>> b1593688
 
     # Store overall metrics
     song_metrics["overall"] = {
@@ -75,11 +71,6 @@
     print(f"🎶 Overall F1-score = {overall_f1:.4f}")
     print(f"🎶 Overall Precision = {overall_precision:.4f}")
     print(f"🎶 Overall Recall = {overall_recall:.4f}\n")
-<<<<<<< HEAD
-
-    # print(f"🎶 Average difference of chord prediction counts = {avg_differente_of_chord_prediction_counts(results):.4f}\n")
-=======
->>>>>>> b1593688
 
     return song_metrics
 
