--- conflicted
+++ resolved
@@ -3,20 +3,7 @@
 import pandas as pd
 import tensorflow as tf
 import openl3
-<<<<<<< HEAD
-
-# https://github.com/tensorflow/models/blob/master/research/audioset/vggish/README.md
-# import models.research.audioset.vggish.vggish_input as vggish_input
-# import models.research.audioset.vggish.vggish_params as vggihs_params
-# import models.research.audioset.vggish.vggish_slim as vggish_slim
-
-# import vggish_input
-# import vggish_params
-# import vggish_slim
-
-=======
 from src.utils import load_embeddings, save_embeddings
->>>>>>> b1593688
 from src.consts import (
     DEFAULT_HOP_LENGTH,
     DEFAULT_N_FFT,
@@ -166,77 +153,6 @@
     return beat_times
 
 
-<<<<<<< HEAD
-# def extract_vggish_embeddings(wav_file: str):
-#     """
-#     Extracts VGGish embeddings from an audio file.
-
-#     Args:
-#         wav_file (str): Path to the WAV file.
-
-#     Returns:
-#         np.ndarray: A matrix of shape (128, n_frames), where each column is a VGGish embedding.
-#     """
-#     examples = vggish_input.wavfile_to_examples(wav_file)
-
-#     with tf.Graph().as_default(), tf.compat.v1.Session() as sess:
-#         vggish_slim.define_vggish_slim()
-#         vggish_slim.load_vggish_slim_checkpoint(sess, "vggish_model.ckpt")
-
-#         features_tensor = sess.graph.get_tensor_by_name("vggish/input_features:0")
-#         embedding_tensor = sess.graph.get_tensor_by_name("vggish/embedding:0")
-
-#         [embeddings] = sess.run(
-#             [embedding_tensor], feed_dict={features_tensor: examples}
-#         )
-
-#     return embeddings  # Now transposing VGGish instead of chromagram
-
-
-# def extract_vggish_embeddings_with_custom_windows(wav_file: str):
-#     """
-#     Extracts VGGish embeddings with custom time window sizes.
-
-#     Args:
-#         wav_file (str): Path to the WAV file.
-#         window_size (float): Window size in seconds (default 0.48s).
-#         hop_size (float): Hop size in seconds (default 0.24s).
-#         sr (int): Sampling rate (default 16kHz).
-
-#     Returns:
-#         np.ndarray: VGGish embeddings (n_frames, 128) with higher temporal resolution.
-#     """
-#     # Load audio
-#     y, Fs = librosa.load(wav_file, mono=True)
-
-#     # Create overlapping windows manually
-#     frames = [
-#         y[i : i + DEFAULT_N_FFT]
-#         for i in range(0, len(y) - DEFAULT_N_FFT, DEFAULT_HOP_LENGTH)
-#     ]
-
-#     # Convert frames to VGGish examples
-#     vggish_examples = np.vstack(
-#         [vggish_input.waveform_to_examples(frame, Fs) for frame in frames]
-#     )
-
-#     # Run through VGGish model
-#     with tf.Graph().as_default(), tf.compat.v1.Session() as sess:
-#         vggish_slim.define_vggish_slim()
-#         vggish_slim.load_vggish_slim_checkpoint(sess, "vggish_model.ckpt")
-
-#         features_tensor = sess.graph.get_tensor_by_name("vggish/input_features:0")
-#         embedding_tensor = sess.graph.get_tensor_by_name("vggish/embedding:0")
-
-#         [embeddings] = sess.run(
-#             [embedding_tensor], feed_dict={features_tensor: vggish_examples}
-#         )
-
-#     return embeddings
-
-
-=======
->>>>>>> b1593688
 def extract_openl3_embeddings(wav_file: str, embedding_size=512):
     """
     Extracts OpenL3 embeddings with a customizable window size and hop size.
